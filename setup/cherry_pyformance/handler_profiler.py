--- conflicted
+++ resolved
@@ -102,11 +102,7 @@
     'start' call on the cherrypy bus with a high priority.
     """
 
-<<<<<<< HEAD
     cherrypy.tools.stats = StatsTool()
-=======
-    cherrypy.tools.stats = StatsTool(sort=cfg['global']['sort_on'], num_results=int(cfg['global']['num_results']))
->>>>>>> a1cd9571
 
     # decorate all handlers supplied in config
     stat_logger.info('Wrapping cherrypy handers for stats gathering.')
