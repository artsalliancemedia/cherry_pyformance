--- conflicted
+++ resolved
@@ -133,7 +133,6 @@
     end_clock = time.clock()
     time_diff = end_clock-start_clock
     if time_diff > 0:
-<<<<<<< HEAD
         _id = id(sql+str(end_time))
         parsed_sql = parse_sql(sql)[0]
         sql_keywords = []
@@ -149,9 +148,7 @@
         for i in range(len(stack)):
             stack[i] = {'module': stack[i][1], 'function': stack[i][3]}
         
-=======
         _id = id(sql+str(start_time))
->>>>>>> 2d3bd99b
         global sql_stats_buffer
         sql_stats_buffer[_id] = {'stats_buffer': {'sql':sql,
                                                   'datetime':start_time,
