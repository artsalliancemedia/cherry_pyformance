import database as db
import cherrypy
import mako.template
import os
from urllib import urlencode
from cgi import escape as html_escape
import time
from stats_server import load_config

cfg = load_config()

column_order = {'CallStack':['id','total_time','datetime'],
                'CallStackItem':['id','call_stack_id','function_name','line_number','module','total_calls','native_calls','cumulative_time','total_time'],
                'SQLStatement':['id','sql_string','duration','datetime'],
                'SQLStackItem':['id','sql_statement_id','module','function'],
                'FileAccess':['id','time_to_open','duration_open','data_written','datetime'],
                'MetaData':['id','key','value']}

def json_get(table_class, id=None, **kwargs):
    if id:
        kwargs['id'] = id
    kwargs.pop('_', None)
    
    filtered_query = db.session.query(table_class).filter_by(**kwargs)
    num_items = filtered_query.count()
    # Might set start/length using keyword args at some point in the future
    length = int(cfg['max_table_items'])
    start = max(0, num_items - length)
        
    items = filtered_query.offset(start).limit(length).all()
    data = []
    for item in items:
        record = []
        for column in column_order[table_class.__name__]:
            datum = item.__dict__[column]
            if type(datum) == float:
                datum = "%f"%datum
            if column == 'sql_string':
                datum = datum.replace('\\n', '<br>')
            else:
                datum = html_escape(str(datum))
            record.append(datum)
        data.append(record)
    return {'aaData':data}


class JSONCallStacks(object):
    exposed = True
    @cherrypy.tools.json_out()
    def GET(self, id=None, **kwargs):
        return json_get(db.CallStack, id, **kwargs)

class JSONCallStackItems(object):
    exposed = True
    @cherrypy.tools.json_out()
    def GET(self, id=None, **kwargs):
        return json_get(db.CallStackItem, id, **kwargs)

class JSONSQLStatements(object):
    exposed = True
    @cherrypy.tools.json_out()
    def GET(self, id=None, **kwargs):
        return json_get(db.SQLStatement, id, **kwargs)

class JSONMetadata(object):
    exposed = True
    @cherrypy.tools.json_out()
    def GET(self, id=None, **kwargs):
        metadata_relations = []
        if 'call_stack_id' in kwargs:
            metadata_relations = db.session.query(db.CallStackMetadata).filter_by(call_stack_id=kwargs['call_stack_id']).all()
        elif 'sql_statement_id' in kwargs:
            metadata_relations = db.session.query(db.SQLStatementMetadata).filter_by(sql_statement_id=kwargs['sql_statement_id']).all()
        elif 'file_access_id' in kwargs:
            metadata_relations = db.session.query(db.FileAccessMetadata).filter_by(file_access_id=kwargs['file_access_id']).all()
        metadata_ids = [item.metadata_id for item in metadata_relations]
        metadata_list = db.session.query(db.MetaData).filter(db.MetaData.id.in_(metadata_ids)).all()
        data = []
        for metadata in metadata_list:
            record = [html_escape(str(metadata.__dict__[x])) for x in column_order['MetaData']]
            data.append(record)
        return {'aaData':data}

<<<<<<< HEAD
class JSONSQLStackItems(object):
    exposed = True
    @cherrypy.tools.json_out()
    def GET(self, id=None, **kwargs):
        return json_get(db.SQLStackItem, id, **kwargs)

class JSONFileAccesses(object):
=======
class JSONSQLStacks(object):
>>>>>>> 328393ea
    exposed = True
    @cherrypy.tools.json_out()
    def GET(self, id=None, **kwargs):
        return json_get(db.FileAccess, id, **kwargs)


class CallStacks(object):
    exposed = True

    def GET(self, id=None, **kwargs):
        if id:
            call_stack = db.session.query(db.CallStack).get(id)
            mytemplate = mako.template.Template(filename=os.path.join(os.getcwd(),'static','templates','callstack.html'))
            return mytemplate.render(callstack=call_stack, encoded_kwargs=urlencode(kwargs))
        else:
            mytemplate = mako.template.Template(filename=os.path.join(os.getcwd(),'static','templates','callstacks.html'))
            return mytemplate.render(encoded_kwargs=urlencode(kwargs))

class SQLStatements(object):
    exposed = True

    def GET(self, id=None, **kwargs):
        if id:
            sql_statement = db.session.query(db.SQLStatement).get(id)
            mytemplate = mako.template.Template(filename=os.path.join(os.getcwd(),'static','templates','sqlstatement.html'))
            return mytemplate.render(sql_statement=sql_statement, encoded_kwargs=urlencode(kwargs))
        else:
            mytemplate = mako.template.Template(filename=os.path.join(os.getcwd(),'static','templates','sqlstatements.html'))
            return mytemplate.render(encoded_kwargs=urlencode(kwargs))

class FileAccesses(object):
    exposed = True

    def GET(self, id=None, **kwargs):
        if id:
            file_access = db.session.query(db.FileAccess).get(id)
            mytemplate = mako.template.Template(filename=os.path.join(os.getcwd(),'static','templates','fileaccess.html'))
            return mytemplate.render(file_access=file_access, encoded_kwargs=urlencode(kwargs))
        else:
            mytemplate = mako.template.Template(filename=os.path.join(os.getcwd(),'static','templates','fileaccesses.html'))
            return mytemplate.render(encoded_kwargs=urlencode(kwargs))





class Root(object):
    exposed = True

    def GET(self):
        return mako.template.Template(filename=os.path.join(os.getcwd(),'static','templates','index.html')).render()

    callstacks = CallStacks()
    sqlstatements = SQLStatements()
    fileaccesses = FileAccesses()

    _callstacks = JSONCallStacks()
    _callstackitems = JSONCallStackItems()
    _sqlstatements = JSONSQLStatements()
    _sqlstackitems = JSONSQLStackItems()
    _fileaccesses = JSONFileAccesses()
    _metadata = JSONMetadata()<|MERGE_RESOLUTION|>--- conflicted
+++ resolved
@@ -12,6 +12,7 @@
 column_order = {'CallStack':['id','total_time','datetime'],
                 'CallStackItem':['id','call_stack_id','function_name','line_number','module','total_calls','native_calls','cumulative_time','total_time'],
                 'SQLStatement':['id','sql_string','duration','datetime'],
+
                 'SQLStackItem':['id','sql_statement_id','module','function'],
                 'FileAccess':['id','time_to_open','duration_open','data_written','datetime'],
                 'MetaData':['id','key','value']}
@@ -81,17 +82,14 @@
             data.append(record)
         return {'aaData':data}
 
-<<<<<<< HEAD
 class JSONSQLStackItems(object):
     exposed = True
     @cherrypy.tools.json_out()
     def GET(self, id=None, **kwargs):
         return json_get(db.SQLStackItem, id, **kwargs)
 
+
 class JSONFileAccesses(object):
-=======
-class JSONSQLStacks(object):
->>>>>>> 328393ea
     exposed = True
     @cherrypy.tools.json_out()
     def GET(self, id=None, **kwargs):
@@ -151,6 +149,7 @@
     _callstacks = JSONCallStacks()
     _callstackitems = JSONCallStackItems()
     _sqlstatements = JSONSQLStatements()
+
     _sqlstackitems = JSONSQLStackItems()
     _fileaccesses = JSONFileAccesses()
     _metadata = JSONMetadata()