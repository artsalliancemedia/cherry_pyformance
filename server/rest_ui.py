import database as db
import cherrypy
import mako.template
import os
from urllib import urlencode
from cgi import escape as html_escape


column_order = {'Sender':['id','ip_address','exhibitor_chain','exhibitor_branch','product','version'],
                'MethodCall':['id','module','class_name','function'],
                'CallStack':['id','method_call_id','sender_id','total_time','datetime'],
                'CallStackItem':['id','call_stack_id','function_name','line_number','module','total_calls','native_calls','cumulative_time','total_time'],
                'SQLStatement':['id','sender_id','sql_string','duration','datetime']}


def json_get(table_class, id=None, **kwargs):
    if id:
        kwargs['id'] = id
    kwargs.pop('_', None)
    items = db.session.query(table_class).filter_by(**kwargs).all()
    data = []
    for item in items:
<<<<<<< HEAD
        record = [html_escape(str(item.__dict__[x])) for x in column_order[table_class.__name__][0]]
=======
        record = [html_escape(str(item.__dict__[x])) for x in column_order[table_class.__name__]
>>>>>>> daaf1920
        data.append(record)
    return {'aaData':data}



class JSONSenders(object):
    exposed = True
    @cherrypy.tools.json_out()
    def GET(self, id=None, **kwargs):
        return json_get(db.Sender, id, **kwargs)

class JSONMethodCalls(object):
    exposed = True
    @cherrypy.tools.json_out()
    def GET(self, id=None, **kwargs):
        return json_get(db.MethodCall, id, **kwargs)

class JSONCallStacks(object):
    exposed = True
    @cherrypy.tools.json_out()
    def GET(self, id=None, **kwargs):
        callstacks = json_get(db.CallStack, id, **kwargs)
        for item in callstacks['aaData']:
            method_call_list = json_get(db.MethodCall, item[1])['aaData'][0]
            sender_list = json_get(db.Sender, item[2])['aaData'][0]
            item[1] = method_call_list
            item[2] = sender_list[1]
            item.insert(2, method_call_list[0])
            item.insert(4, sender_list[0])
        return callstacks

class JSONCallStackItems(object):
    exposed = True
    @cherrypy.tools.json_out()
    def GET(self, id=None, **kwargs):
<<<<<<< HEAD
        callstackitems = json_get(db.CallStackItem, id, **kwargs)
        for item in callstackitems['aaData']:
            item.insert(2, item[1])
        return callstackitems
=======
        return json_get(db.CallStackItem, id, **kwargs)
>>>>>>> daaf1920

class JSONSQLStatements(object):
    exposed = True
    @cherrypy.tools.json_out()
    def GET(self, id=None, **kwargs):
        statements = json_get(db.SQLStatement, id, **kwargs)
        for item in statements['aaData']:
            sender_list = json_get(db.Sender, item[1])['aaData'][0]
            item[1] = sender_list[1]
            item.insert(2, sender_list[0])
        return statements








class Senders(object):
    exposed = True

    def GET(self, id=None, **kwargs):
        if id:
            sender = db.session.query(db.Sender).get(id)
            mytemplate = mako.template.Template(filename=os.path.join(os.getcwd(),'static','templates','sender.html'))
            return mytemplate.render(sender=sender,
                                     encoded_kwargs='sender_id=' + str(sender.id)+'&'+urlencode(kwargs))
        else:
            mytemplate = mako.template.Template(filename=os.path.join(os.getcwd(),'static','templates','senders.html'))
            return mytemplate.render(encoded_kwargs=urlencode(kwargs))



class MethodCalls(object):
    exposed = True

    def GET(self, id=None, **kwargs):
        if id:
            method_call = db.session.query(db.MethodCall).get(id)
            mytemplate = mako.template.Template(filename=os.path.join(os.getcwd(),'static','templates','method_call.html'))
            return mytemplate.render(method_call=method_call,
                                     encoded_kwargs='method_call_id=' + str(method_call.id)+'&'+urlencode(kwargs))
        else:
            mytemplate = mako.template.Template(filename=os.path.join(os.getcwd(),'static','templates','methodcalls.html'))
            return mytemplate.render(encoded_kwargs=urlencode(kwargs))



class CallStacks(object):
    exposed = True

    def GET(self, id=None, **kwargs):
        if id:
            call_stack = db.session.query(db.CallStack).get(id)
            mytemplate = mako.template.Template(filename=os.path.join(os.getcwd(),'static','templates','callstack.html'))
            return mytemplate.render(callstack=call_stack,
                                     encoded_kwargs='call_stack_id='+str(call_stack.id)+'&'+urlencode(kwargs))
        else:
            mytemplate = mako.template.Template(filename=os.path.join(os.getcwd(),'static','templates','callstacks.html'))
            return mytemplate.render(encoded_kwargs=urlencode(kwargs))



class SQLStatements(object):
    exposed = True

    def GET(self, **kwargs):
        mytemplate = mako.template.Template(filename=os.path.join(os.getcwd(),'static','templates','sqlstatements.html'))
        return mytemplate.render(encoded_kwargs=urlencode(kwargs))









class Root(object):
    exposed = True

    def GET(self):
        return 'Hello, world.'

    senders = Senders()
    methodcalls = MethodCalls()
    callstacks = CallStacks()
    sqlstatements = SQLStatements()

    _senders = JSONSenders()
    _methodcalls = JSONMethodCalls()
    _callstacks = JSONCallStacks()
    _callstackitems = JSONCallStackItems()
    _sqlstatements = JSONSQLStatements()<|MERGE_RESOLUTION|>--- conflicted
+++ resolved
@@ -20,11 +20,7 @@
     items = db.session.query(table_class).filter_by(**kwargs).all()
     data = []
     for item in items:
-<<<<<<< HEAD
-        record = [html_escape(str(item.__dict__[x])) for x in column_order[table_class.__name__][0]]
-=======
         record = [html_escape(str(item.__dict__[x])) for x in column_order[table_class.__name__]
->>>>>>> daaf1920
         data.append(record)
     return {'aaData':data}
 
@@ -60,14 +56,7 @@
     exposed = True
     @cherrypy.tools.json_out()
     def GET(self, id=None, **kwargs):
-<<<<<<< HEAD
-        callstackitems = json_get(db.CallStackItem, id, **kwargs)
-        for item in callstackitems['aaData']:
-            item.insert(2, item[1])
-        return callstackitems
-=======
         return json_get(db.CallStackItem, id, **kwargs)
->>>>>>> daaf1920
 
 class JSONSQLStatements(object):
     exposed = True
