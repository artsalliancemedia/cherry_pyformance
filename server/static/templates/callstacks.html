--- conflicted
+++ resolved
@@ -22,13 +22,8 @@
                                   null,
                               ],
                              "fnRowCallback": function( nRow, aData, iDisplayIndex, iDisplayIndexFull ) {
-<<<<<<< HEAD
-                                $('td:eq(0)', nRow).html( '<a href="/${url}/'+aData[0]+'">'+aData[0]+'</a>' );
-                                $('td:eq(1)', nRow).html( '<a href="/methodcalls/'+aData[2]+'">'+aData[1]+'</a>' );
-=======
                                 $('td:eq(0)', nRow).html( '<a href="/callstacks/'+aData[0]+'">'+aData[0]+'</a>' );
                                 $('td:eq(1)', nRow).html( '<a href="/method_calls/'+aData[2]+'">'+aData[1]+'</a>' );
->>>>>>> daaf1920
                                 $('td:eq(2)', nRow).html( '<a href="/senders/'+aData[4]+'">'+aData[3]+'</a>' );
                               }
   } );
