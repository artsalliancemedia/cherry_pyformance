<!DOCTYPE html>
<html>
<head>

  <link rel="shortcut icon" type="image/x-icon" href="../images/favicon.ico">
  <title>${statement[1] if len(statement[1])<50 else statement[1][:47]+'...'}</title>

  <style type="text/css" media="screen">
    @import "/css/jquery-ui-1.10.3.custom.min.css";
    @import "/css/sh_acid.min.css";
    @import "/css/jquery.dataTables.css";
    @import "/css/all.css";
    pre{font-size: 12pt;
        margin: 0 auto;
        width: 800px;}
    path{fill:none;
        stroke:black;
        stroke-width:2px;}
    svg{border: 1px black solid;}
    datum{cursor:pointer;}
  </style>

  <script type="text/javascript" src="/js/jquery.js"></script>
  <script type="text/javascript" src="/js/jquery-ui-1.10.3.custom.min.js"></script>
  <script type="text/javascript" src="/js/jquery.dataTables.min.js"></script>
  <script type="text/javascript" src="/js/sh_main.min.js"></script>
  <script type="text/javascript" src="/js/sh_sql.min.js"></script>
  <script type="text/javascript" src="http://d3js.org/d3.v3.min.js" charset="utf-8"></script>

  <script type="text/javascript">

    var height=400;
    var width=700;
    var margin=50;

    function draw(data){

      d3.select('div#sql_graph')
        .append('svg')
          .attr('width',width)
          .attr('height',height)
        .selectAll('circle')
        .data(data)
        .enter()
        .append('circle')

      var x_extent = d3.extent(data, function(d){return d[1]*1000});
      var x_scale = d3.time.scale()
                        .range([margin,width-margin])
                        .domain(x_extent);
      var y_extent = d3.extent(data, function(d){return d[0]});
      var y_scale = d3.scale.linear()
                            .range([height-margin,margin])
                            .domain(y_extent);
      d3.selectAll('circle')
                  .attr('cx', function(d){return x_scale(d[1]*1000)})
                  .attr('cy', function(d){return y_scale(d[0])})
                  .attr('r',5)
                  .attr('class','datum')
                  .attr('data-id',function(d){return d[2]});

      var line = d3.svg.line()
                       .x(function(d){return x_scale(d[1]*1000)})
                       .y(function(d){return y_scale(d[0])});
      d3.select('svg')
        .append('path')
          .attr('d',line(data));

      var x_axis = d3.svg.axis().scale(x_scale);
      d3.select('svg')
        .append('g')
          .attr('class','x axis')
          .attr('transform', 'translate(0,'+(height-margin)+')')
        .call(x_axis);
    
      var y_axis = d3.svg.axis().scale(y_scale).orient('left');
      d3.select('svg')
        .append('g')
          .attr('class','y axis')
          .attr('transform', 'translate('+margin+', 0)')
        .call(y_axis);
    
      //mouseover points
      $('.datum').hover(function(e){
          $(this).attr({'stroke':'black',
                        'stroke-width':2,
                        'fill':'red',
                        'r':7});
        },function(e){
          $(this).attr({'fill':'black',
                       'r':5});
      }).click(function(){
        id = $(this).attr('data-id');
        window.location.href = '/tables/sqlstatements/'+id;
      });
    
    };

    function parseJSON(data){
      statement = data[0];
      $('svg').remove();
      if(statement.length == 0){
        return;
      }

<<<<<<< HEAD
      var height=400;
      var width=700;
      var margin=50;

      function draw(data){

        d3.select('body')
          .append('svg')
            .attr('width',width)
            .attr('height',height)
          .selectAll('circle')
          .data(data)
          .enter()
          .append('circle')

        var x_extent = d3.extent(data, function(d){return d[1]*1000});
        var x_scale = d3.time.scale()
                          .range([margin,width-margin])
                          .domain(x_extent);
        var y_extent = d3.extent(data, function(d){return d[0]});
        var y_scale = d3.scale.linear()
                              .range([height-margin,margin])
                              .domain(y_extent);
        d3.selectAll('circle')
                    .attr('cx', function(d){return x_scale(d[1]*1000)})
                    .attr('cy', function(d){return y_scale(d[0])})
                    .attr('r',5)
                    .attr('class','datum')
                    .attr('data-id',function(d){return d[2]});

        var line = d3.svg.line()
                         .x(function(d){return x_scale(d[1]*1000)})
                         .y(function(d){return y_scale(d[0])});
        d3.select('svg')
          .append('path')
            .attr('d',line(data));

        var x_axis = d3.svg.axis().scale(x_scale);
        d3.select('svg')
          .append('g')
            .attr('class','x axis')
            .attr('transform', 'translate(0,'+(height-margin)+')')
          .call(x_axis);
      
        var y_axis = d3.svg.axis().scale(y_scale).orient('left');
        d3.select('svg')
          .append('g')
            .attr('class','y axis')
            .attr('transform', 'translate('+margin+', 0)')
          .call(y_axis);

        //mouseover points
        $('.datum').hover(function(e){
            $(this).attr({'stroke':'black',
                          'stroke-width':2,
                          'fill':'red',
                          'r':7});
          },function(e){
            $(this).attr({'fill':'black',
                         'r':5});
        }).click(function(){
          id = $(this).attr('data-id');
          window.location.href = '/tables/sqlstatements/'+id;
        });
      
      };
=======
      dataHtml = '';
      dataHtml += '<tr><td>count:</td><td>'+statement[2]+'</td></tr>';
      dataHtml += '<tr><td>avg:</td><td>'+statement[3]+'</td></tr>';
      dataHtml += '<tr><td>min:</td><td>'+statement[4]+'</td></tr>';
      dataHtml += '<tr><td>max:</td><td>'+statement[5]+'</td></tr>';
      $('#data').html(dataHtml);
>>>>>>> a62adb76

      //highlight sql syntax
      sh_highlightDocument();
      
<<<<<<< HEAD


      function parseJSON(data){
        statement = data[0];

        dataHtml = '';
        dataHtml += '<tr><td>count:</td><td>'+statement[2]+'</td></tr>';
        dataHtml += '<tr><td>avg:</td><td>'+statement[3]+'</td></tr>';
        dataHtml += '<tr><td>total:</td><td>'+statement[4]+'</td></tr>';
        dataHtml += '<tr><td>min:</td><td>'+statement[5]+'</td></tr>';
        dataHtml += '<tr><td>max:</td><td>'+statement[6]+'</td></tr>';
        $('#data').html(dataHtml);

        //highlight sql syntax
        sh_highlightDocument();
        
        //remove any graphs
        $('svg').remove();
        //draw graph
        draw(statement[7]);

      };
=======
      //draw graph
      draw(statement[6]);

    };
    
    function noDataError() {
      $('svg').remove();
      $('#data').html('<p>No data.</p>')
>>>>>>> a62adb76
      
    }

    function dpChange(e){
      var start_date = new Date($('#datepick1').val())/1000;
      var end_date = new Date($('#datepick2').val())/1000;
      var dateLimit = '';
      if (start_date){dateLimit+='start_date='+start_date+'&'};
      if (end_date){dateLimit+='end_date='+end_date+'&'};
      $.getJSON('/api/sqlstatements/${statement[0]}?'+dateLimit+'${encoded_kwargs}', parseJSON, noDataError);
    };

    $(document).ready(function(){
      $.getJSON('/api/sqlstatements/${statement[0]}?${encoded_kwargs}', parseJSON, noDataError);
      
      $.datepicker.formatDate('@');
      $('#datepick1').datepicker().change(dpChange);
      $('#datepick2').datepicker().change(dpChange);
      
      
      $.getJSON('/tables/api/metadata?get_keys=true', function(data){
        key_select = $('#key-select');
        key_select.empty();
        key_select.append($("<option />").val(0).text('Select metadata key'));
        
        // Insert the new ones from the array above
        $.each(data, function(value) {
          key_select.append($("<option />").val(data[value]).text(data[value]));
        });
      });
    });
      
    function keySelectChange(){
      var val = $('#key-select').val();
      var kwarg = ''
      if(val != 0){
        kwarg = 'key=' + val;
      }
        
      // Remove all options from the select list
      val_select = $('#value-select');
      val_select.empty();
        
      if(kwarg != ''){
        $.getJSON('/tables/api/metadata?'+kwarg, function(data){
          val_select.append($("<option />").val(0).text('Select metadata value'));
      
          // Insert the new options from the array
          $.each(data, function(value) {
            val_select.append($("<option />").val(data[value]).text(data[value]));
          });
        });
      }
      else{
        val_select.append($("<option />").val(0).text('Pick a metadata key'));
      }
      $.getJSON('/api/sqlstatements/${statement[0]}?${encoded_kwargs}', parseJSON, noDataError);
    };
    
    function valueSelectChange(){
      var val = $('#value-select').val();
      var kwarg = ''
      if(val != 0){
        var key = 'key_1=' + $('#key-select').val();
        var value = 'value_1=' + val;
        kwarg = key + '&' + value;
      }
      $.getJSON('/api/sqlstatements/${statement[0]}?${encoded_kwargs}&' + kwarg, parseJSON, noDataError);
    };
  </script>
</head>

<header class="main-container">
  <nav> <img class="logo" src="../images/logo.png"/>
    <ul>
      <li><a href="/" >Main Page</a></li>
      <li><a href="/sqlstatements">Aggregated SQL Statements</a></li>
      <li><a href="/sqlstatements/${statement[0]}" class="active">Aggregated SQL Statement</a></li>
    </ul>
  </nav>
</header>

<body>

<section class="container main-container">
  <section class="actions ac-container">
    <section>
      <input id="ac-1-title" name="accordion-1" type="checkbox" />
      <label for="ac-1-title">
      <h1>Add new filter</h1>
      </label>
      <ul class="ac-filter">
        <li>
          <label>Key</label>
          <select id="key-select" onchange="keySelectChange()">
            <option value="0">Select metadata key</option>
          </select>
          <label>Value</label>
          <select id="value-select" onchange="valueSelectChange()">
            <option value="0">Pick a metadata key</option>
          </select>
        </li> 
      </ul>
    </section>
    
  </section>
  <section class="content">

	  <div>
	    <pre class="sh_sql">${statement[1].replace(', ',',\n      ').replace('AND','\n      AND')}</pre>
	  </div>
	  <form>
	    <p>From:<input type="text" id="datepick1">   To:<input type="text" id="datepick2"></p>
	  </form>
	  <table id="data" class="my_table"></table>
    <div id="sql_graph"></div>
  
  </section>
</section>


</body>
</html><|MERGE_RESOLUTION|>--- conflicted
+++ resolved
@@ -103,109 +103,16 @@
         return;
       }
 
-<<<<<<< HEAD
-      var height=400;
-      var width=700;
-      var margin=50;
-
-      function draw(data){
-
-        d3.select('body')
-          .append('svg')
-            .attr('width',width)
-            .attr('height',height)
-          .selectAll('circle')
-          .data(data)
-          .enter()
-          .append('circle')
-
-        var x_extent = d3.extent(data, function(d){return d[1]*1000});
-        var x_scale = d3.time.scale()
-                          .range([margin,width-margin])
-                          .domain(x_extent);
-        var y_extent = d3.extent(data, function(d){return d[0]});
-        var y_scale = d3.scale.linear()
-                              .range([height-margin,margin])
-                              .domain(y_extent);
-        d3.selectAll('circle')
-                    .attr('cx', function(d){return x_scale(d[1]*1000)})
-                    .attr('cy', function(d){return y_scale(d[0])})
-                    .attr('r',5)
-                    .attr('class','datum')
-                    .attr('data-id',function(d){return d[2]});
-
-        var line = d3.svg.line()
-                         .x(function(d){return x_scale(d[1]*1000)})
-                         .y(function(d){return y_scale(d[0])});
-        d3.select('svg')
-          .append('path')
-            .attr('d',line(data));
-
-        var x_axis = d3.svg.axis().scale(x_scale);
-        d3.select('svg')
-          .append('g')
-            .attr('class','x axis')
-            .attr('transform', 'translate(0,'+(height-margin)+')')
-          .call(x_axis);
-      
-        var y_axis = d3.svg.axis().scale(y_scale).orient('left');
-        d3.select('svg')
-          .append('g')
-            .attr('class','y axis')
-            .attr('transform', 'translate('+margin+', 0)')
-          .call(y_axis);
-
-        //mouseover points
-        $('.datum').hover(function(e){
-            $(this).attr({'stroke':'black',
-                          'stroke-width':2,
-                          'fill':'red',
-                          'r':7});
-          },function(e){
-            $(this).attr({'fill':'black',
-                         'r':5});
-        }).click(function(){
-          id = $(this).attr('data-id');
-          window.location.href = '/tables/sqlstatements/'+id;
-        });
-      
-      };
-=======
       dataHtml = '';
       dataHtml += '<tr><td>count:</td><td>'+statement[2]+'</td></tr>';
       dataHtml += '<tr><td>avg:</td><td>'+statement[3]+'</td></tr>';
       dataHtml += '<tr><td>min:</td><td>'+statement[4]+'</td></tr>';
       dataHtml += '<tr><td>max:</td><td>'+statement[5]+'</td></tr>';
       $('#data').html(dataHtml);
->>>>>>> a62adb76
 
       //highlight sql syntax
       sh_highlightDocument();
       
-<<<<<<< HEAD
-
-
-      function parseJSON(data){
-        statement = data[0];
-
-        dataHtml = '';
-        dataHtml += '<tr><td>count:</td><td>'+statement[2]+'</td></tr>';
-        dataHtml += '<tr><td>avg:</td><td>'+statement[3]+'</td></tr>';
-        dataHtml += '<tr><td>total:</td><td>'+statement[4]+'</td></tr>';
-        dataHtml += '<tr><td>min:</td><td>'+statement[5]+'</td></tr>';
-        dataHtml += '<tr><td>max:</td><td>'+statement[6]+'</td></tr>';
-        $('#data').html(dataHtml);
-
-        //highlight sql syntax
-        sh_highlightDocument();
-        
-        //remove any graphs
-        $('svg').remove();
-        //draw graph
-        draw(statement[7]);
-
-      };
-=======
       //draw graph
       draw(statement[6]);
 
@@ -214,7 +121,6 @@
     function noDataError() {
       $('svg').remove();
       $('#data').html('<p>No data.</p>')
->>>>>>> a62adb76
       
     }
 
