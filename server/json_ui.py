--- conflicted
+++ resolved
@@ -63,17 +63,6 @@
             return db.session.query(db.FileAccess).get(id)._to_dict()
         else:
             results = db.session.query(db.FileAccess)
-<<<<<<< HEAD
-            return [item._to_dict() for item in results.all()]
-
-    @cherrypy.expose
-    @cherrypy.tools.json_out()
-    def metadata(self, kv=None, **kwargs):
-        if kv and kv=='keys':
-            return sorted([html_escape(str(item[0])) for item in db.session.query(db.MetaData.key).distinct().filter_by(**kwargs).all()])
-        if kv and kv=='values':
-            return sorted([html_escape(str(item[0])) for item in db.session.query(db.MetaData.value).filter_by(**kwargs).all()])
-=======
             
     @cherrypy.expose
     @cherrypy.tools.json_out()
@@ -89,4 +78,11 @@
         results_list.sort(key=unicode.lower)
         return results_list
 
->>>>>>> a62adb76
+
+    @cherrypy.expose
+    @cherrypy.tools.json_out()
+    def metadata(self, kv=None, **kwargs):
+        if kv and kv=='keys':
+            return sorted([html_escape(str(item[0])) for item in db.session.query(db.MetaData.key).distinct().filter_by(**kwargs).all()])
+        if kv and kv=='values':
+            return sorted([html_escape(str(item[0])) for item in db.session.query(db.MetaData.value).filter_by(**kwargs).all()])
