# import sqlalchemy
import database as db
import cherrypy
# from sqlalchemy import or_, and_
# from cgi import escape as html_escape

<<<<<<< HEAD
=======
column_order = {'CallStack':['id','duration','datetime'],
                'CallStackItem':['id','call_stack_id','total_calls','native_calls','cumulative_time','total_time'],
                'SQLStatement':['id','duration','datetime'],
                'SQLStackItem':['id','sql_statement_id'],
                'FileAccess':['id','time_to_open','duration','data_written','datetime']}
                
def search_filter(query, table_class, search_string):
    if search_string:
        string_clauses = []
        for class_attr in column_order[table_class.__name__]:
            attr = getattr(table_class, class_attr)
            if type(attr.type) == sqlalchemy.types.String:
                string_clauses.append(attr.ilike('%%' + search_string + '%%'))
        if string_clauses:
            return query.filter(or_(*string_clauses))
    return query
    
def sort_filter(query, table_class, sorted_columns, sort_directions):
    if sorted_columns and sort_directions:
        for i in range(0, len(sorted_columns)):
            attr = getattr(table_class, column_order[table_class.__name__][int(sorted_columns[i])])
            if sort_directions[i] == 'asc':
                query = query.order_by(attr.asc())
            elif sort_directions[i] == 'desc':
                query = query.order_by(attr.desc())
    return query

def json_get(table_class, id=None, **kwargs):
    if id:
        kwargs['id'] = id
    kwargs.pop('_', None)
    
    # Get filter keyword args (id, total_time, etc)
    keyword_args = {}
    metadata_ids = []
    for keyword in kwargs.keys():
        if keyword in column_order[table_class.__name__]:
            keyword_args[keyword] = kwargs[keyword]
        query = db.session.query(db.MetaData).filter_by(key=keyword, value=kwargs[keyword])
        if query.count() > 0:
            metadata_ids.append(query.first().id) # Should only be one entry for every key/value pair
    
    total_query = db.session.query(table_class)
    total_num_items = total_query.count()
    
    # Filter using keyword arguments
    filtered_query = total_query.filter_by(**keyword_args)
    
    # Filter using metadata
    metadata_clauses = []
    for metadata_id in metadata_ids:
        metadata_clauses.append(table_class.metadata_items.any(id=metadata_id))
    filtered_query = filtered_query.filter(and_(*metadata_clauses))
    
    # Apply search
    filtered_query = search_filter(filtered_query, table_class, kwargs['sSearch'])
    
    # Apply sort
    sorted_columns = []
    sort_directions = []
    for i in range(0, int(kwargs['iSortingCols'])):
        sorted_columns.append(kwargs['iSortCol_' + str(i)])
        sort_directions.append(kwargs['sSortDir_' + str(i)])
    filtered_query = sort_filter(filtered_query, table_class, sorted_columns, sort_directions)
    
    filtered_num_items = filtered_query.count()
    
    # Apply offset/length
    filtered_query = filtered_query.offset(kwargs['iDisplayStart']).limit(kwargs['iDisplayLength'])
    
    items = filtered_query.all()
    data = []
    for item in items:
        record = []
        for column in column_order[table_class.__name__]:
            datum = item.__dict__[column]
            if type(datum) == float:
                datum = "%f"%datum
            if column == 'sql_string':
                datum = datum.replace('\\n', '<br>')
            else:
                datum = html_escape(str(datum))
            record.append(datum)
        data.append(record)
    return {'aaData':data,
            "sEcho": int(kwargs['sEcho']),
            "iTotalRecords": total_num_items,
            "iTotalDisplayRecords": filtered_num_items
           }
>>>>>>> 222a6697

class JSONAPI(object):

    @cherrypy.expose
    @cherrypy.tools.json_out()
    def callstacks(self, id=None, **kwargs):
        if id:
            item = db.session.query(db.CallStack).get(id)
            if item:
                response = item._to_dict()
                response['stack'] = item._stack()
                return response
            else:
                raise cherrypy.NotFound
        else:
            results = db.session.query(db.CallStack)
            return [item._to_dict() for item in results.all()]


    @cherrypy.expose
    @cherrypy.tools.json_out()
    def callstackitems(self, id=None, **kwargs):
        if id:
            return db.session.query(db.CallStackItem).get(id)._to_dict()
        else:
            results = db.session.query(db.CallStackItem)
            return [item._to_dict() for item in results.all()]

    @cherrypy.expose
    @cherrypy.tools.json_out()
    def sqlstatements(self, id=None, **kwargs):
        if id:
            item = db.session.query(db.SQLStatement).get(id)
            if item:
                response = item._to_dict()
                response['stack'] = item._stack()
                return response
            else:
                raise cherrypy.NotFound
        else:
            results = db.session.query(db.SQLStatement)
            return [item._to_dict() for item in results.all()]

    @cherrypy.expose
    @cherrypy.tools.json_out()
    def sqlstackitems(self, id=None, **kwargs):
        if id:
            return db.session.query(db.SQLStackItem).get(id)._to_dict()
        else:
            results = db.session.query(db.SQLStackItem)
            return [item._to_dict() for item in results.all()]

    @cherrypy.expose
    @cherrypy.tools.json_out()
    def fileaccesses(self, id=None, **kwargs):
        if id:
            return db.session.query(db.FileAccess).get(id)._to_dict()
        else:
            results = db.session.query(db.FileAccess)
            return [item._to_dict() for item in results.all()]


    @cherrypy.expose
    @cherrypy.tools.json_out()
    def metadata(self, id=None, **kwargs):
        main_table_item = None
        if 'get_keys' in kwargs:
            key_list_dicts = db.session.query(db.MetaData.key).distinct().all()
            return [key_dict[0] for key_dict in key_list_dicts]
        elif 'call_stack_id' in kwargs:
            main_table_item = db.session.query(db.CallStack).get(kwargs['call_stack_id'])
        elif 'sql_statement_id' in kwargs:
            main_table_item = db.session.query(db.SQLStatement).get(kwargs['sql_statement_id'])
        elif 'file_access_id' in kwargs:
            main_table_item = db.session.query(db.FileAccess).get(kwargs['file_access_id'])
        
        data = []
        if main_table_item:
<<<<<<< HEAD
            for metadata_item in main_table_item.metadata_list:
                record = [html_escape(str(metadata_item.__dict__[x])) for x in ['id','key','value']]
=======
            for metadata in main_table_item.metadata_items:
                record = [html_escape(str(metadata.__dict__[x])) for x in ['id','key','value']]
>>>>>>> 222a6697
                data.append(record)
        else:
            metadata_list = db.session.query(db.MetaData).filter_by(**kwargs).all()
            for metadata in metadata_list:
                value = html_escape(str(metadata.__dict__['value']))
                data.append(value)
            data.sort(key=str.lower)
        
        return {'aaData':data}<|MERGE_RESOLUTION|>--- conflicted
+++ resolved
@@ -4,98 +4,6 @@
 # from sqlalchemy import or_, and_
 # from cgi import escape as html_escape
 
-<<<<<<< HEAD
-=======
-column_order = {'CallStack':['id','duration','datetime'],
-                'CallStackItem':['id','call_stack_id','total_calls','native_calls','cumulative_time','total_time'],
-                'SQLStatement':['id','duration','datetime'],
-                'SQLStackItem':['id','sql_statement_id'],
-                'FileAccess':['id','time_to_open','duration','data_written','datetime']}
-                
-def search_filter(query, table_class, search_string):
-    if search_string:
-        string_clauses = []
-        for class_attr in column_order[table_class.__name__]:
-            attr = getattr(table_class, class_attr)
-            if type(attr.type) == sqlalchemy.types.String:
-                string_clauses.append(attr.ilike('%%' + search_string + '%%'))
-        if string_clauses:
-            return query.filter(or_(*string_clauses))
-    return query
-    
-def sort_filter(query, table_class, sorted_columns, sort_directions):
-    if sorted_columns and sort_directions:
-        for i in range(0, len(sorted_columns)):
-            attr = getattr(table_class, column_order[table_class.__name__][int(sorted_columns[i])])
-            if sort_directions[i] == 'asc':
-                query = query.order_by(attr.asc())
-            elif sort_directions[i] == 'desc':
-                query = query.order_by(attr.desc())
-    return query
-
-def json_get(table_class, id=None, **kwargs):
-    if id:
-        kwargs['id'] = id
-    kwargs.pop('_', None)
-    
-    # Get filter keyword args (id, total_time, etc)
-    keyword_args = {}
-    metadata_ids = []
-    for keyword in kwargs.keys():
-        if keyword in column_order[table_class.__name__]:
-            keyword_args[keyword] = kwargs[keyword]
-        query = db.session.query(db.MetaData).filter_by(key=keyword, value=kwargs[keyword])
-        if query.count() > 0:
-            metadata_ids.append(query.first().id) # Should only be one entry for every key/value pair
-    
-    total_query = db.session.query(table_class)
-    total_num_items = total_query.count()
-    
-    # Filter using keyword arguments
-    filtered_query = total_query.filter_by(**keyword_args)
-    
-    # Filter using metadata
-    metadata_clauses = []
-    for metadata_id in metadata_ids:
-        metadata_clauses.append(table_class.metadata_items.any(id=metadata_id))
-    filtered_query = filtered_query.filter(and_(*metadata_clauses))
-    
-    # Apply search
-    filtered_query = search_filter(filtered_query, table_class, kwargs['sSearch'])
-    
-    # Apply sort
-    sorted_columns = []
-    sort_directions = []
-    for i in range(0, int(kwargs['iSortingCols'])):
-        sorted_columns.append(kwargs['iSortCol_' + str(i)])
-        sort_directions.append(kwargs['sSortDir_' + str(i)])
-    filtered_query = sort_filter(filtered_query, table_class, sorted_columns, sort_directions)
-    
-    filtered_num_items = filtered_query.count()
-    
-    # Apply offset/length
-    filtered_query = filtered_query.offset(kwargs['iDisplayStart']).limit(kwargs['iDisplayLength'])
-    
-    items = filtered_query.all()
-    data = []
-    for item in items:
-        record = []
-        for column in column_order[table_class.__name__]:
-            datum = item.__dict__[column]
-            if type(datum) == float:
-                datum = "%f"%datum
-            if column == 'sql_string':
-                datum = datum.replace('\\n', '<br>')
-            else:
-                datum = html_escape(str(datum))
-            record.append(datum)
-        data.append(record)
-    return {'aaData':data,
-            "sEcho": int(kwargs['sEcho']),
-            "iTotalRecords": total_num_items,
-            "iTotalDisplayRecords": filtered_num_items
-           }
->>>>>>> 222a6697
 
 class JSONAPI(object):
 
@@ -174,13 +82,8 @@
         
         data = []
         if main_table_item:
-<<<<<<< HEAD
-            for metadata_item in main_table_item.metadata_list:
-                record = [html_escape(str(metadata_item.__dict__[x])) for x in ['id','key','value']]
-=======
             for metadata in main_table_item.metadata_items:
                 record = [html_escape(str(metadata.__dict__[x])) for x in ['id','key','value']]
->>>>>>> 222a6697
                 data.append(record)
         else:
             metadata_list = db.session.query(db.MetaData).filter_by(**kwargs).all()
