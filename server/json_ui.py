# import sqlalchemy
import database as db
import cherrypy
# from sqlalchemy import or_, and_
from cgi import escape as html_escape
import re


class JSONAPI(object):

    @cherrypy.expose
    @cherrypy.tools.json_out()
    def callstacks(self, id=None, **kwargs):
        if id:
            item = db.session.query(db.CallStack).get(id)
            if item:
<<<<<<< HEAD
                response = item._to_dict()
                stats_object = item._stats()
                stats = stats_object.stats
                response['stats_keys'] = [str(key) for key in stats.keys()]
                response['stats_values'] = [str(val) for val in stats.values()]
                return response
=======
                return item.to_dict()
>>>>>>> 7ad22fae
            else:
                raise cherrypy.NotFound
        else:
            results = db.session.query(db.CallStack)
            return [item.to_dict() for item in results.all()]


    @cherrypy.expose
    @cherrypy.tools.json_out()
    def sqlstatements(self, id=None, **kwargs):
        if id:
            item = db.session.query(db.SQLStatement).get(id)
            if item:
                response = item.to_dict()
                response['stack'] = item._stack()
                # substitute args
                sql_string = str(response['sql'])
                for arg in response['args']:
                    sql_string = re.sub(r'\?', arg, sql_string, 1)
                response['sql'] = sql_string
                return response
            else:
                raise cherrypy.NotFound
        else:
            results = db.session.query(db.SQLStatement)
            return [item.to_dict() for item in results.all()]

    @cherrypy.expose
    @cherrypy.tools.json_out()
    def sqlstackitems(self, id=None, **kwargs):
        if id:
            return db.session.query(db.SQLStackItem).get(id).to_dict()
        else:
            results = db.session.query(db.SQLStackItem)
            return [item.to_dict() for item in results.all()]

    @cherrypy.expose
    @cherrypy.tools.json_out()
    def fileaccesses(self, id=None, **kwargs):
        if id:
            return db.session.query(db.FileAccess).get(id).to_dict()
        else:
            results = db.session.query(db.FileAccess)
            return [item.to_dict() for item in results.all()]
            
    @cherrypy.expose
    @cherrypy.tools.json_out()
    def metadata(self, id=None, **kwargs):
        results_list = []
        if 'get_keys' in kwargs:
            key_list_dicts = db.session.query(db.MetaData.key).distinct().all()
            results_list = [key_dict[0] for key_dict in key_list_dicts]
        else:
            metadata_list = db.session.query(db.MetaData).filter_by(**kwargs).all()
            results_list = [metadata.__dict__['value'] for metadata in metadata_list]
        
        results_list.sort(key=unicode.lower)
        return results_list<|MERGE_RESOLUTION|>--- conflicted
+++ resolved
@@ -14,16 +14,7 @@
         if id:
             item = db.session.query(db.CallStack).get(id)
             if item:
-<<<<<<< HEAD
-                response = item._to_dict()
-                stats_object = item._stats()
-                stats = stats_object.stats
-                response['stats_keys'] = [str(key) for key in stats.keys()]
-                response['stats_values'] = [str(val) for val in stats.values()]
-                return response
-=======
                 return item.to_dict()
->>>>>>> 7ad22fae
             else:
                 raise cherrypy.NotFound
         else:
