--- conflicted
+++ resolved
@@ -25,19 +25,6 @@
             return mytemplate.render(encoded_kwargs=urlencode(kwargs))
 
 
-<<<<<<< HEAD
-    @cherrypy.expose
-    def callstackitems(self, callstack_id):
-        call_stack = db.session.query(db.CallStack).get(callstack_id)
-        if call_stack == None:
-            raise cherrypy.HTTPError(404)
-        mytemplate = Template(filename=os.path.join(self.templates_dir,'callstackitem.html'), lookup=self.template_lookup)
-        return mytemplate.render(call_stack=call_stack)
-
-
-
-=======
->>>>>>> 78741f1e
     @cherrypy.expose
     def sqlstatements(self, id=None, **kwargs):
         if id:
